--- conflicted
+++ resolved
@@ -193,43 +193,22 @@
         // We need to convert from native tics to us, multiplication could overflow in 32-bit
         // arithmetic. So we convert to 64-bit.
 
-        let diff = self.alarm.get_alarm().wrapping_sub(self.alarm.now()) as u64;
+        let diff = self.alarm.get_alarm().wrapping_sub(self.alarm.now()).into_u32() as u64;
+        
         // If next alarm is more than one second away from now, alarm must have expired.
-        // Use this formulation to protect against errors when systick wraps around.
+        // Use this formulation to protect against errors when now has passed alarm.
         // 1 second was chosen because it is significantly greater than the 400ms max value allowed
         // by start(), and requires no computational overhead (e.g. using 500ms would require
         // dividing the returned ticks by 2)
         // However, if the alarm frequency is slow enough relative to the cpu frequency, it is
         // possible this will be evaluated while now() == get_alarm(), so we special case that
         // result where the alarm has fired but the subtraction has not overflowed
-<<<<<<< HEAD
-        let diff = self
-            .alarm
-            .get_alarm()
-            .wrapping_sub(self.alarm.now())
-            .into_u32();
-        diff >= A::Frequency::frequency() || diff == 0
-    }
-
-    fn get_remaining_us(&self) -> u32 {
-        // We need to convert from native tics to us, multiplication could overflow in 32-bit
-        // arithmetic. So we convert to 64-bit.
-
-        let tics = self
-            .alarm
-            .get_alarm()
-            .wrapping_sub(self.alarm.now())
-            .into_u32() as u64;
-        let hertz = A::Frequency::frequency() as u64;
-        ((tics * 1_000_000) / hertz) as u32
-=======
         if diff >= A::Frequency::frequency() as u64 || diff == 0 {
             None
         } else {
             let hertz = A::Frequency::frequency() as u64;
             Some(((diff * 1_000_000) / hertz) as u32)
         }
->>>>>>> ad9387a5
     }
 }
 
